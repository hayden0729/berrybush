# standard imports
from ast import literal_eval
import pathlib
import re
import textwrap
# 3rd party imports
import bpy
from bpy_extras.io_utils import axis_conversion
import numpy as np


UNDOCUMENTED = "Undocumented"
LOG_PATH = pathlib.Path(__file__).parent.parent / "log.txt"
UI_COL_SEP = .2 # extra separation between rows that must be added for column layouts


# in general, blender uses z for up and -y for forward, while brres uses y for up and z for forward
MTX_TO_BRRES = axis_conversion(from_forward='-Y', from_up='Z', to_forward='Z', to_up='Y').to_4x4()
MTX_FROM_BRRES = MTX_TO_BRRES.inverted()

# finally, this converts between blender's world space conventions and bone conventions
# (note: this is the same conversion as MTX_TO_BRRES and MTX_FROM_BRRES by pure coincidence)
MTX_TO_BONE = axis_conversion(from_forward='-Y', from_up='Z', to_forward='Z', to_up='Y')
MTX_FROM_BONE = MTX_TO_BONE.inverted()


ATTR_COMP_COUNTS = {'FLOAT_VECTOR': 3, 'FLOAT_COLOR': 4, 'BYTE_COLOR': 4, 'FLOAT2': 2}


class PropertyPanel(bpy.types.Panel):
    bl_space_type = 'PROPERTIES'
    bl_region_type = 'WINDOW'
    bl_options = {'DEFAULT_CLOSED'}


def transformAxis(axis: int, mtx: np.ndarray) -> tuple[int, int]:
    """Given an axis index and an axis conversion matrix, get the corresponding output axis index.

    The returned tuple contains this index & a scale factor applied to the axis (usually 1 or -1).

    The matrix is assumed to be an invertible composition of 90 degree rotations (on any axes) and
    scalings. Anything else will lead to undefined results. 
    """
    vec = np.array((0, ) * len(mtx))
    vec[axis] = 1
    outputVec = mtx @ vec
    outputAxis = np.flatnonzero(outputVec)[0]
    return (outputAxis, int(outputVec[outputAxis]))


def solidView(context: bpy.types.Context):
    """Switch every 3D viewport space to solid view.

    Return a dict mapping each space to its original view type.
    """
    spaceShadingTypes: dict[bpy.types.Space, str] = {}
    for window in context.window_manager.windows:
        for area in window.screen.areas:
            if area.type == 'VIEW_3D':
                for space in area.spaces:
                    if space.type == 'VIEW_3D':
                        spaceShadingTypes[space] = space.shading.type
                        space.shading.type = 'SOLID'
    return spaceShadingTypes


def restoreView(spaceShadingTypes: dict[bpy.types.Space, str]):
    """From a dict mapping 3D viewport spaces to shading view types, set the view types."""
    for space, shadingType in spaceShadingTypes.items():
        space.shading.type = shadingType


def limitIncludes(limitTo: bool, obj: bpy.types.Object):
    """Return True if an object should be included in a group based on a "limit to" setting."""
    if obj.type == 'ARMATURE' and any(limitIncludes(limitTo, c) for c in obj.children_recursive):
        return True
    if limitTo == 'SELECTED':
        return obj.select_get()
    if limitTo == 'VISIBLE':
        return not obj.hide_get()
    return True


def enumVal(data, propName: str, enumItem: str = None, callback = None):
    """Get the value for an enum property. If no enum item is provided, the active one is used.

    For enum properties that rely on a callback function for their items, it must be provided.
    """
    if enumItem is None:
        enumItem = getattr(data, propName)
    if callback:
        # enum_items doesn't work, so we have to run the callback and find value manually
        items = callback(data, bpy.context)
        if len(items[0]) > 3: # numeric values are provided in items
            return next(item[-1] for item in items if item[0] == enumItem)
        else: # numeric values are automatic
            return next(i for i, item in enumerate(items) if item[0] == enumItem)
    return data.bl_rna.properties[propName].enum_items[enumItem].value


def paragraphLabel(layout: bpy.types.UILayout, text: str, widthChars = 55):
    """Draw a multi-line label w/ automatic wrapping on a layout."""
    # https://blender.stackexchange.com/questions/74052/wrap-text-within-a-panel
    wrapp = textwrap.TextWrapper(width=widthChars)
    wList = wrapp.wrap(text)
    for textRow in wList:
        row = layout.row(align=True)
        row.alignment = 'EXPAND'
        row.scale_y = 0.6
        row.label(text=textRow)


def usedMatSlots(obj: bpy.types.Object, mesh: bpy.types.Mesh):
    """Get the material slots of a mesh object that are used by its mesh."""
    usedSlots = set(f.material_index for f in mesh.polygons)
    return (matSlot for i, matSlot in enumerate(obj.material_slots) if i in usedSlots)


def filterMats(includeActive = True, includeGreasePencil = True):
    """Return a filtered generator of Blender's materials."""
    tests = []
    if not includeActive and bpy.context.active_object is not None:
        tests.append(lambda m: m is not bpy.context.active_object.active_material)
    if not includeGreasePencil:
        tests.append(lambda m: not m.is_grease_pencil)
    return (m for m in bpy.data.materials if all(test(m) for test in tests))


def parseDataPath(path: str, parentLevel = 0):
    """Parse a full Blender data path without exec or eval (avoiding security concerns).

    Optionally, you can use the parentLevel parameter to go further up the path. Setting it to 0
    evaluates the full path, but -1 gets the parent of that result, -2 gets the parent of the -1
    result, etc. Positive values are invalid.
    """
    data = [bpy]
    items = path.split(".")[1:] # no need to parse "bpy" in beginning
    while items:
        item = items.pop(0)
        if "[" in item: # dict key or list index
            # blender's dict keys, when represented as strings, use different quote chars
            # (either ' or ") depending on what kinds of quotes are used within the string
            # if both kinds are used, it just puts backslashes on one kind
            # this system parses out the key (allowed to contain periods, quotes, backslahes, etc)
            # and hopefully produces correct output 100% of the time
            itemBase, key = item.split("[", 1)
            quote = key[0]
            if quote not in "\'\"": # list index
                data.append(getattr(data[-1], itemBase)[int(key[:-1])])
            else: # dict key
                # as long as the key doesn't end w/ a real (not escaped) quote and right bracket,
                # keep going through the initial split on periods
                while not (key[-2:] == f"{quote}]" and (key[-3] != "\\" or key[-4:-2] == "\\\\")):
                    key += "." + items.pop(0)
                data.append(getattr(data[-1], itemBase)[literal_eval(key[:-1])])
        else: # regular property
            data.append(getattr(data[-1], item))
    return data[parentLevel - 1]


def makeUniqueName(name: str, usedNames: set[str]):
    """Make a name unique by adding numbers to it, the way Blender does for its data blocks."""
    # based on this:
    # https://blender.stackexchange.com/questions/15122/collectionproperty-avoid-duplicate-names
    # get current number if value's already in number format
    stem, n = name, 0
    match = re.match(r"(.*)\.(\d{3,})", name)
    if match is not None:
        stem, n = match.groups()
        n = int(n)
    # go through names and increment number until a vacant spot's found
    while name in usedNames:
        n += 1
        name = f"{stem}.{n:03d}"
    return name


def getPropName(data, p: str):
    """Get the name of a property from its parent data and ID."""
    return data.bl_rna.properties[p].name


def drawIcon(layout: bpy.types.UILayout, icon: str | int):
    if isinstance(icon, str):
        layout.label(icon=icon)
    elif isinstance(icon, int):
        layout.label(icon_value=icon)


def drawProp(layout: bpy.types.UILayout, data, p: str,
             factor: float = .4, text = "", icon: str | int = None, index = -1):
    """Draw a property on a layout with its label & data split according to some factor."""
    row = layout.row().split(factor=factor)
    labelCol = row.column()
    labelCol.alignment = 'RIGHT'
    labelCol.label(text=getPropName(data, p) if not text else text)
    propRow = row.column().row()
    propRow.prop(data, p, text="", index=index)
    drawIcon(propRow, icon)


def drawCheckedProp(layout: bpy.types.UILayout, boolData, boolProp: str,
                    mainData, mainProp: str, splitFactor: float = .4, decorate = False):
    """Draw a property on a layout with a checkbox for enabling it based on a bool property."""
    row = layout.row().split(factor=splitFactor)
    row.use_property_split = False
    labelCol = row.column()
    labelCol.alignment = 'RIGHT'
    labelCol.label(text=getPropName(mainData, mainProp))
    dataRow = row.column().row(align=True)
    dataRow.prop(boolData, boolProp, text="")
    fieldRow = dataRow.row()
    fieldRow.use_property_decorate = fieldRow.use_property_split = decorate
    fieldRow.enabled = getattr(boolData, boolProp)
    fieldRow.prop(mainData, mainProp, text="")


def foreachGet(coll: bpy.types.bpy_prop_collection, attr: str,
               numComps = 1, dtype = np.float32) -> np.ndarray:
    """Quickly create an array of some attribute of a bpy_prop_collection.

    For instance, to get a mesh's positions, use foreachGet(mesh.vertices, "co", 3)
    """
    arr = np.empty((len(coll) * numComps), dtype)
    coll.foreach_get(attr, arr)
    return arr.reshape((-1, numComps)) if numComps > 1 else arr


def getLoopVertIdcs(mesh: bpy.types.Mesh):
    """Get the vertex indices for each loop of a mesh."""
    return foreachGet(mesh.loops, "vertex_index", dtype=np.integer)


def getLoopFaceIdcs(mesh: bpy.types.Mesh):
    """Get the face indices for each loop of a mesh."""
    faceLoopCounts = foreachGet(mesh.polygons, "loop_total", dtype=np.integer)
    return np.arange(len(mesh.polygons)).repeat(faceLoopCounts)


def getFaceMatIdcs(mesh: bpy.types.Mesh):
    """Get the material indices for each face of a mesh."""
    return foreachGet(mesh.polygons, "material_index", dtype=np.integer)


def getLayerData(mesh: bpy.types.Mesh, layerNames: tuple[str],
                 isUV = False, unique = True, doProcessing = True):
    """Get the data for a series of mesh layers.

    Each entry of this data contains the layer, its data, and the indices into this data that should
    be used for its domain. If "unique" is disabled, the indices aren't provided, and the data just
    corresponds to each entry of the domain right away.

    The layers are looked up by name, and the returned value is a list of tuples containing layers &
    numpy arrays of their data. Since name collisions can occur between UV layers and generic
    attributes, you can choose which to prioritize.

    Optionally, data can be processed after retrieval. If the UV flag is enabled, this causes
    the Y coordinates of the data to be flipped because of differences in conventions between
    Blender & BRRES; otherwise, this also causes the data to be clamped from 0-1.
    """
    uvLayers = mesh.uv_layers.keys()
    genericLayers = mesh.attributes.keys()
    allData: list[tuple[bpy.types.Attribute | None, np.ndarray | None, np.ndarray | None]] = []
    for layerName in layerNames:
        layerData: np.ndarray = None
        layerIdcs: np.ndarray = None
        # deal w/ name collisions by prioritizing either uv or generic layers
        isUVLayer = False
        isGenericLayer = False
        if isUV:
            isUVLayer = layerName in uvLayers
            isGenericLayer = layerName in genericLayers if not isUVLayer else False
        else:
            isGenericLayer = layerName in genericLayers
            isUVLayer = layerName in uvLayers if not isGenericLayer else False
        # actually get data
        layer: bpy.types.Attribute = None
        if isUVLayer:
            layer = mesh.uv_layers[layerName]
            layerData = foreachGet(layer.data, "uv", 2)
        elif isGenericLayer:
            layer = mesh.attributes[layerName]
            layerCompCount = ATTR_COMP_COUNTS.get(layer.data_type, 1)
            for propName in ("value", "color", "vector"):
                try:
                    layerData = foreachGet(layer.data, propName, layerCompCount)
                    break
                except AttributeError:
                    pass
        # then, process data & add to list
        if layerData is not None:
<<<<<<< HEAD
            layerData = simplifyLayerData(layerData)
            if isUV: # flip uvs
                layerData[:, 1] = 1 - layerData[:, 1]
            else: # clamp colors
                layerData.clip(0, 1, out=layerData)
=======
            if doProcessing:
                if isUV: # flip uvs
                    layerData[:, 1] = 1 - layerData[:, 1]
                else: # clamp colors
                    layerData.clip(0, 1, out=layerData)
>>>>>>> 2a2b3ac7
            if unique:
                layerData, layerIdcs = np.unique(layerData, return_inverse=True, axis=0)
        allData.append((layer, layerData, layerIdcs))
    return allData


<<<<<<< HEAD
def simplifyLayerData(data: np.ndarray):
    """Simplify data for a mesh attribute for the sake of file size optimization."""
    scale = 1 << 14
    return (data * scale).round() / scale
=======
def setLayerData(layerData: dict[bpy.types.Attribute, np.ndarray]):
    """Easily set the data for mesh attribute/UV layers. No additional processing is performed."""
    meshes: set[bpy.types.Mesh] = set()
    for layer, data in layerData.items():
        meshes.add(layer.id_data)
        for propName in ("uv", "value", "color", "vector"):
            try:
                layer.data.foreach_set(propName, data.flatten())
                break
            except AttributeError:
                pass
    for mesh in meshes:
        mesh.update()
>>>>>>> 2a2b3ac7
<|MERGE_RESOLUTION|>--- conflicted
+++ resolved
@@ -289,31 +289,18 @@
                     pass
         # then, process data & add to list
         if layerData is not None:
-<<<<<<< HEAD
-            layerData = simplifyLayerData(layerData)
-            if isUV: # flip uvs
-                layerData[:, 1] = 1 - layerData[:, 1]
-            else: # clamp colors
-                layerData.clip(0, 1, out=layerData)
-=======
             if doProcessing:
+                layerData = simplifyLayerData(layerData)
                 if isUV: # flip uvs
                     layerData[:, 1] = 1 - layerData[:, 1]
                 else: # clamp colors
                     layerData.clip(0, 1, out=layerData)
->>>>>>> 2a2b3ac7
             if unique:
                 layerData, layerIdcs = np.unique(layerData, return_inverse=True, axis=0)
         allData.append((layer, layerData, layerIdcs))
     return allData
 
 
-<<<<<<< HEAD
-def simplifyLayerData(data: np.ndarray):
-    """Simplify data for a mesh attribute for the sake of file size optimization."""
-    scale = 1 << 14
-    return (data * scale).round() / scale
-=======
 def setLayerData(layerData: dict[bpy.types.Attribute, np.ndarray]):
     """Easily set the data for mesh attribute/UV layers. No additional processing is performed."""
     meshes: set[bpy.types.Mesh] = set()
@@ -327,4 +314,9 @@
                 pass
     for mesh in meshes:
         mesh.update()
->>>>>>> 2a2b3ac7
+
+
+def simplifyLayerData(data: np.ndarray):
+    """Simplify data for a mesh attribute for the sake of file size optimization."""
+    scale = 1 << 14
+    return (data * scale).round() / scale